--- conflicted
+++ resolved
@@ -2352,16 +2352,11 @@
         _, per, F, G = f._unify(g)
 
         if hasattr(f.rep, 'resultant'):
-<<<<<<< HEAD
             if includePRS:
                 result, R = F.resultant(G, includePRS=includePRS)
             else:
                 result = F.resultant(G)
-        else: # pragma: no cover
-=======
-            result = F.resultant(G)
-        else:  # pragma: no cover
->>>>>>> ef14d3bd
+        else:  # pragma: no cover
             raise OperationNotSupported(f, 'resultant')
 
         if includePRS:
