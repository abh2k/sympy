--- conflicted
+++ resolved
@@ -22,11 +22,7 @@
     def new(self, f, g):
         return self.__class__(f, g, self.dom)
 
-<<<<<<< HEAD
-class OperationNotSupported(Exception):
-=======
 class OperationNotSupported(BasePolynomialError):
->>>>>>> c9470ac4
 
     def __init__(self, poly, func):
         self.poly = poly
@@ -35,9 +31,6 @@
     def __str__(self): # pragma: no cover
         return "`%s` operation not supported by %s representation" % (self.func, self.poly.rep.__class__.__name__)
 
-<<<<<<< HEAD
-class HeuristicGCDFailed(Exception):
-=======
 class HeuristicGCDFailed(BasePolynomialError):
     pass
 
@@ -45,7 +38,6 @@
     pass
 
 class IsomorphismFailed(BasePolynomialError):
->>>>>>> c9470ac4
     pass
 
 class ExtraneousFactors(BasePolynomialError):
@@ -57,27 +49,6 @@
 class RefinementFailed(BasePolynomialError):
     pass
 
-<<<<<<< HEAD
-class EvaluationFailed(Exception):
-    pass
-
-class RefinementFailed(Exception):
-    pass
-
-class CoercionFailed(Exception):
-    pass
-
-class NotInvertible(Exception):
-    pass
-
-class NotReversible(Exception):
-    pass
-
-class NotAlgebraic(Exception):
-    pass
-
-class DomainError(Exception):
-=======
 class CoercionFailed(BasePolynomialError):
     pass
 
@@ -88,21 +59,11 @@
     pass
 
 class NotAlgebraic(BasePolynomialError):
->>>>>>> c9470ac4
     pass
 
 class DomainError(BasePolynomialError):
     pass
 
-<<<<<<< HEAD
-class UnificationFailed(Exception):
-    pass
-
-class GeneratorsNeeded(Exception):
-    pass
-
-class ComputationFailed(Exception):
-=======
 class PolynomialError(BasePolynomialError):
     pass
 
@@ -113,7 +74,6 @@
     pass
 
 class ComputationFailed(BasePolynomialError):
->>>>>>> c9470ac4
 
     def __init__(self, func, nargs, exc):
         self.func = func
@@ -123,12 +83,6 @@
     def __str__(self):
         return "%s(%s) failed without generators" % (self.func, ', '.join(map(str, self.exc.exprs[:self.nargs])))
 
-<<<<<<< HEAD
-class GeneratorsError(Exception):
-    pass
-
-class UnivariatePolynomialError(PolynomialError):
-=======
 class GeneratorsError(BasePolynomialError):
     pass
 
@@ -163,34 +117,4 @@
     pass
 
 class FlagError(OptionError):
->>>>>>> c9470ac4
     pass
-
-class MultivariatePolynomialError(PolynomialError):
-    pass
-
-class OptionError(Exception):
-    pass
-
-class FlagError(OptionError):
-    pass
-
-class PolificationFailed(PolynomialError):
-
-    def __init__(self, origs, exprs, seq=False):
-        if not seq:
-            self.orig = origs
-            self.expr = exprs
-            self.origs = [origs]
-            self.exprs = [exprs]
-        else:
-            self.origs = origs
-            self.exprs = exprs
-
-        self.seq = seq
-
-    def __str__(self): # pragma: no cover
-        if not self.seq:
-            return "can't construct a polynomial from %s" % str(self.orig)
-        else:
-            return "can't construct polynomials from %s" % ', '.join(map(str, self.origs))
