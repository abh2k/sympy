--- conflicted
+++ resolved
@@ -44,18 +44,8 @@
                          r'(?P<im>[\+\-]?\d*\.?\d*(e[\+\-]?\d+)?j)?\)?$')
 
 
-<<<<<<< HEAD
-try:
-    from sage.libs.mpmath.ext_main import Context as BaseMPContext
-    # pickle hack
-    import sage.libs.mpmath.ext_main as _mpf_module
-except ImportError:
-    from .ctx_mp_python import PythonMPContext as BaseMPContext
-    from . import ctx_mp_python as _mpf_module
-=======
-from ctx_mp_python import PythonMPContext as BaseMPContext
-import ctx_mp_python as _mpf_module
->>>>>>> a4b70f65
+from .ctx_mp_python import PythonMPContext as BaseMPContext
+from . import ctx_mp_python as _mpf_module
 
 from .ctx_mp_python import _mpf, _mpc, mpnumeric
 
